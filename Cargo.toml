[package]
name = "zkp"
version = "0.1.0"
authors = ["SECBIT Labs"]
description = "A library for better use zero-knowledge proof"
keywords = ["cryptography", "zero-knowledge", "zkp", "gadget", "r1cs"]
categories = ["cryptography"]
license = "MIT/Apache-2.0"
edition = "2018"

[workspace]
members = [
    "math",
    "curve",
    "scheme"
]

[[bin]]
path = "src/bin/zkp_prove.rs"
name = "zkp-prove"

[[bin]]
path = "src/bin/zkp_verify.rs"
name = "zkp-verify"

[[bin]]
path = "src/bin/trusted_setup/main.rs"
name = "trusted-setup"

[features]
default = ["full"]
full = ["parallel", "bn_256", "bls12_381", "groth16", "bulletproofs"]
parallel = ["std", "math/parallel", "curve/parallel", "scheme/parallel"]
std = ["math/std", "curve/std", "scheme/std"]
bn_256 = ["curve/bn_256"]
bls12_381 = ["curve/bls12_381"]
groth16 = ["scheme/groth16"]
bulletproofs = ["scheme/bulletproofs"]

[dependencies]
math = { path = "math", default-features = false }
scheme = { path = "scheme", default-features = false }
curve = { path = "curve", default-features = false }
<<<<<<< HEAD
rand = { version = "0.7", default-features = false }

[dev-dependencies]
rand = { version = "0.7" }
serde_json = { version = "1" }
=======
blake2s_simd = "0.5"
byteorder = "1"

[dev-dependencies]
rand = { version = "0.7" }
num-traits = { version = "0.2", default-features = false }
>>>>>>> 1981a194
<|MERGE_RESOLUTION|>--- conflicted
+++ resolved
@@ -41,17 +41,11 @@
 math = { path = "math", default-features = false }
 scheme = { path = "scheme", default-features = false }
 curve = { path = "curve", default-features = false }
-<<<<<<< HEAD
 rand = { version = "0.7", default-features = false }
 
 [dev-dependencies]
 rand = { version = "0.7" }
 serde_json = { version = "1" }
-=======
 blake2s_simd = "0.5"
 byteorder = "1"
-
-[dev-dependencies]
-rand = { version = "0.7" }
-num-traits = { version = "0.2", default-features = false }
->>>>>>> 1981a194
+num-traits = { version = "0.2", default-features = false }