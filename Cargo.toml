[package]
name = "ckb-zkp"
version = "0.1.0"
authors = ["SECBIT Labs"]
description = "A library for better use zero-knowledge proof"
keywords = ["cryptography", "zero-knowledge", "zkp", "gadget", "r1cs"]
categories = ["cryptography"]
license = "MIT/Apache-2.0"
edition = "2018"

[workspace]
members = [
    "math",
    "curve",
    "scheme",
    #"cli",
    "tests",
    "examples",
]
exclude = [
    "contracts",
    "dependencies",
]


[features]
default = ["full"]
<<<<<<< HEAD
full = ["std", "gadgets", "bn_256", "bls12_381", "groth16", "bulletproofs", "marlin", "clinkv2", "spartan", "asvc", "hyrax"]
=======
full = ["std", "gadgets", "bn_256", "bls12_381", "groth16", "bulletproofs", "marlin", "clinkv2", "spartan", "asvc", "libra"]
>>>>>>> f5cd4095
parallel = ["std", "math/parallel", "curve/parallel", "scheme/parallel"]
std = ["math/std", "curve/std", "scheme/std"]
gadgets = []
bn_256 = ["curve/bn_256"]
bls12_381 = ["curve/bls12_381"]
groth16 = ["scheme/groth16"]
bulletproofs = ["scheme/bulletproofs"]
asvc = ["scheme/asvc"]
marlin = ["scheme/marlin"]
clinkv2 = ["scheme/clinkv2"]
spartan = ["scheme/spartan"]
<<<<<<< HEAD
hyrax = ["scheme/hyrax"]
=======
libra = ["scheme/libra"]
>>>>>>> f5cd4095


[dependencies]
math = { path = "math", default-features = false }
curve = { path = "curve", default-features = false }
scheme = { path = "scheme", default-features = false }
rand = { version = "0.7", default-features = false }
byteorder = { version = "1", default-features = false }
blake2 = { version = "0.8", default-features = false }

[dev-dependencies]
rand = "0.7"
blake2s_simd = "0.5"
num-traits = { version = "0.2", default-features = false }
hex-literal = "0.2"
sha2 = "0.9"
postcard = { version = "0.5", default-features = false, features = ["alloc"] }

[profile.test]
opt-level = 3<|MERGE_RESOLUTION|>--- conflicted
+++ resolved
@@ -25,11 +25,7 @@
 
 [features]
 default = ["full"]
-<<<<<<< HEAD
-full = ["std", "gadgets", "bn_256", "bls12_381", "groth16", "bulletproofs", "marlin", "clinkv2", "spartan", "asvc", "hyrax"]
-=======
-full = ["std", "gadgets", "bn_256", "bls12_381", "groth16", "bulletproofs", "marlin", "clinkv2", "spartan", "asvc", "libra"]
->>>>>>> f5cd4095
+full = ["std", "gadgets", "bn_256", "bls12_381", "groth16", "bulletproofs", "marlin", "clinkv2", "spartan", "asvc", "libra", "hyrax"]
 parallel = ["std", "math/parallel", "curve/parallel", "scheme/parallel"]
 std = ["math/std", "curve/std", "scheme/std"]
 gadgets = []
@@ -41,11 +37,8 @@
 marlin = ["scheme/marlin"]
 clinkv2 = ["scheme/clinkv2"]
 spartan = ["scheme/spartan"]
-<<<<<<< HEAD
 hyrax = ["scheme/hyrax"]
-=======
 libra = ["scheme/libra"]
->>>>>>> f5cd4095
 
 
 [dependencies]
