--- conflicted
+++ resolved
@@ -35,10 +35,7 @@
     vec::Vec,
 };
 
-<<<<<<< HEAD
-=======
-#[cfg(any(feature = "groth16", feature = "marlin", feature = "spartan"))]
->>>>>>> 0fed06f7
+#[cfg(any(feature = "groth16", feature = "bulletproofs", feature = "spartan"))]
 #[macro_use]
 extern crate math;
 
@@ -55,10 +52,8 @@
 #[cfg(feature = "marlin")]
 pub mod marlin;
 
-<<<<<<< HEAD
 #[cfg(feature = "clinkv2")]
 pub mod clinkv2;
-=======
+
 #[cfg(feature = "spartan")]
 pub mod spartan;
->>>>>>> 0fed06f7
