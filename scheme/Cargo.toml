[package]
name = "scheme"
version = "0.1.0"
authors = ["SECBIT Labs"]
description = "implementation of the different zero-knowledge proof system schemes"
keywords = ["zero knowledge", "cryptography", "zkSNARK", "SNARK", "Groth"]
categories = ["cryptography"]
license = "MIT/Apache-2.0"
edition = "2018"

[features]
default = ["full"]
<<<<<<< HEAD
full = ["std", "groth16", "bulletproofs", "marlin", "clinkv2", "spartan", "asvc", "hyrax"]
=======
full = ["std", "groth16", "bulletproofs", "marlin", "clinkv2", "spartan", "asvc", "libra"]
>>>>>>> f5cd4095
std = ["math/std"]
parallel = ["std", "rayon", "math/parallel"]
groth16 = []
bulletproofs = ["merlin"]
marlin = ["rand_chacha", "merlin"]
clinkv2 = ["merlin", "digest"]
spartan = ["merlin"]
asvc = []
<<<<<<< HEAD
hyrax = ["merlin"]
=======
libra = ["merlin"]
>>>>>>> f5cd4095

[dependencies]
math = { path = "../math", default-features = false }
curve = { path = "../curve", default-features = false }
rand = { version = "0.7", default-features = false }
rand_core = { version = "0.5", default-features = false }
serde = { version = "1.0", default-features = false, features = ["alloc", "derive"]}
smallvec = "1.1.0"
rayon = { version = "1", optional = true }
merlin = { version = "2.0.0", default-features = false, optional = true }
rand_chacha = { version = "0.2.1", default-features = false, optional = true }
derivative = { version = "2", features = [ "use_core" ] }
digest = { version = "0.8", default-features = false, optional = true }

[dev-dependencies]
csv = { version = "1" }
rand = { version = "0.7" }
blake2 = { version = "0.8", default-features = false }
curve = { path = "../curve", default-features = false, features = [ "bls12_381", "bn_256", "sw6", "baby_jubjub", "curve25519" ] }
postcard = { version = "0.5", default-features = false, features = ["alloc"] }<|MERGE_RESOLUTION|>--- conflicted
+++ resolved
@@ -10,11 +10,7 @@
 
 [features]
 default = ["full"]
-<<<<<<< HEAD
-full = ["std", "groth16", "bulletproofs", "marlin", "clinkv2", "spartan", "asvc", "hyrax"]
-=======
-full = ["std", "groth16", "bulletproofs", "marlin", "clinkv2", "spartan", "asvc", "libra"]
->>>>>>> f5cd4095
+full = ["std", "groth16", "bulletproofs", "marlin", "clinkv2", "spartan", "asvc", "libra", "hyrax"]
 std = ["math/std"]
 parallel = ["std", "rayon", "math/parallel"]
 groth16 = []
@@ -23,11 +19,8 @@
 clinkv2 = ["merlin", "digest"]
 spartan = ["merlin"]
 asvc = []
-<<<<<<< HEAD
 hyrax = ["merlin"]
-=======
 libra = ["merlin"]
->>>>>>> f5cd4095
 
 [dependencies]
 math = { path = "../math", default-features = false }
