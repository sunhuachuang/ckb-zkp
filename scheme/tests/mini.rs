use curve::bls12_381::{Bls12_381 as E, Fr};
use math::{test_rng, One, PrimeField};
use scheme::r1cs::{ConstraintSynthesizer, ConstraintSystem, SynthesisError};

struct Mini<F: PrimeField> {
    pub x: Option<F>,
    pub y: Option<F>,
    pub z: Option<F>,
    pub num: u32,
}

impl<F: PrimeField> ConstraintSynthesizer<F> for Mini<F> {
    fn generate_constraints<CS: ConstraintSystem<F>>(
        self,
        cs: &mut CS,
    ) -> Result<(), SynthesisError> {
        let var_x = cs.alloc(|| "x", || self.x.ok_or(SynthesisError::AssignmentMissing))?;

        let var_y = cs.alloc(|| "y", || self.y.ok_or(SynthesisError::AssignmentMissing))?;

        let var_z = cs.alloc_input(
            || "z(output)",
            || self.z.ok_or(SynthesisError::AssignmentMissing),
        )?;

        for _ in 0..self.num {
            cs.enforce(
                || "x * (y + 2) = z",
                |lc| lc + var_x,
                |lc| lc + var_y + (F::from(2u32), CS::one()),
                |lc| lc + var_z,
            );
        }

        Ok(())
    }
}

#[test]
fn mini_groth16() {
    use scheme::groth16::{
        create_random_proof, generate_random_parameters, verifier::prepare_verifying_key,
        verify_proof,
    };

    // `OsRng` (for example) in production software.
    let rng = &mut test_rng();
    let num = 10;

    println!("Creating parameters...");

    // Create parameters for our circuit
    let params = {
        let c = Mini::<Fr> {
            x: None,
            y: None,
            z: None,
            num: num,
        };

        generate_random_parameters::<E, _, _>(c, rng).unwrap()
    };

    // Prepare the verification key (for proof verification)
    let pvk = prepare_verifying_key(&params.vk);

    println!("{}", pvk.gamma_abc_g1.len());

    println!("Creating proofs...");
    let c = Mini::<Fr> {
        x: Some(Fr::from(2u32)),
        y: Some(Fr::from(3u32)),
        z: Some(Fr::from(10u32)),
        num: num,
    };

    let proof = create_random_proof(&params, c, rng).unwrap();
    let proof_bytes = postcard::to_allocvec(&proof).unwrap();
    println!("Groth16 proof...ok, size: {}", proof_bytes.len());

    println!("verifing...");
    assert!(verify_proof(&pvk, &proof, &[Fr::from(10u32)]).unwrap());
}

#[test]
fn mini_marlin() {
    use scheme::marlin::{create_random_proof, index, universal_setup, verify_proof};

    let rng = &mut test_rng();
    let num = 10;

    // TRUSTED SETUP
    println!("Marlin setup...");
    let c = Mini::<Fr> {
        x: None,
        y: None,
        z: None,
        num: num,
    };

    let srs = universal_setup::<E, _>(2usize.pow(10), rng).unwrap();
    println!("marlin indexer...");
    let (ipk, ivk) = index(&srs, c).unwrap();

    let circuit = Mini {
        x: Some(Fr::from(2u32)),
        y: Some(Fr::from(3u32)),
        z: Some(Fr::from(10u32)),
        num: num,
    };

    let proof = create_random_proof(&ipk, circuit, rng).unwrap();
    let proof_bytes = postcard::to_allocvec(&proof).unwrap();
    println!("Marlin proof...ok, size: {}", proof_bytes.len());

    assert!(verify_proof(&ivk, &proof, &[Fr::from(10u32)]).unwrap());
}

#[test]
fn mini_bulletproofs() {
    //use curve::baby_jubjub::{BabyJubJub as G, Fr}; // size: 100%, time: 100%, 100%
    use curve::curve25519::{Curve25519 as G, Fr}; // size: 71%, time: 13%, 14%
    use scheme::bulletproofs::{create_random_proof, verify_proof};
    use std::time::Instant;

    let rng = &mut test_rng();
    let num = 10;

    // TRUSTED SETUP
    println!("Bulletproofs prove...");
    let c = Mini::<Fr> {
        x: Some(Fr::from(2u32)),
        y: Some(Fr::from(3u32)),
        z: Some(Fr::from(10u32)),
        num: num,
    };

<<<<<<< HEAD
    let (gens, r1cs, proof) = create_random_proof::<BabyJubJub, _, _>(c, rng).unwrap();
=======
    let start = Instant::now();
    let (gens, r1cs, proof, publics) = create_random_proof::<G, _, _>(c, rng).unwrap();
    println!("prove time: {:?}", start.elapsed());
>>>>>>> 5553c39e

    let proof_bytes = postcard::to_allocvec(&proof).unwrap();
    println!("Bulletproof proof...ok, size: {}", proof_bytes.len());

    println!("Bulletproof verify...");
    let _c = Mini::<Fr> {
        x: None,
        y: None,
        z: None,
        num: num,
    };
<<<<<<< HEAD
    assert!(verify_proof(&gens, &proof, &r1cs, &[Fr::from(10u32)]).unwrap());
=======

    let start = Instant::now();
    assert!(verify_proof(&gens, &proof, &r1cs, &publics).unwrap());
    println!("verify time: {:?}", start.elapsed());
>>>>>>> 5553c39e
}

use scheme::clinkv2::r1cs as clinkv2_r1cs;

pub struct Clinkv2Mini<F: PrimeField> {
    pub x: Option<F>,
    pub y: Option<F>,
    pub z: Option<F>,
    pub num: u32,
}

impl<F: PrimeField> clinkv2_r1cs::ConstraintSynthesizer<F> for Clinkv2Mini<F> {
    fn generate_constraints<CS: clinkv2_r1cs::ConstraintSystem<F>>(
        self,
        cs: &mut CS,
        index: usize,
    ) -> Result<(), clinkv2_r1cs::SynthesisError> {
        cs.alloc_input(|| "", || Ok(F::one()), index)?;

        let var_x = cs.alloc(
            || "x",
            || {
                self.x
                    .ok_or(clinkv2_r1cs::SynthesisError::AssignmentMissing)
            },
            index,
        )?;

        let var_y = cs.alloc(
            || "y",
            || {
                self.y
                    .ok_or(clinkv2_r1cs::SynthesisError::AssignmentMissing)
            },
            index,
        )?;

        let var_z = cs.alloc_input(
            || "z(output)",
            || {
                self.z
                    .ok_or(clinkv2_r1cs::SynthesisError::AssignmentMissing)
            },
            index,
        )?;

        if index == 0 {
            cs.enforce(
                || "x * (y + 2) = z",
                |lc| lc + var_x,
                |lc| lc + var_y + (F::from(2u32), CS::one()),
                |lc| lc + var_z,
            );
        }

        Ok(())
    }
}

#[test]
fn mini_clinkv2() {
    use scheme::clinkv2::kzg10::{
        create_random_proof, verify_proof, ProveAssignment, VerifyAssignment, KZG10,
    };
    use scheme::clinkv2::r1cs::ConstraintSynthesizer;

    let n: usize = 100;

    let num = 10;
    let rng = &mut test_rng(); // Only in test code.

    println!("Clinkv2 setup...");
    let degree: usize = n.next_power_of_two();
    let kzg10_pp = KZG10::<E>::setup(degree, false, rng).unwrap();
    let (kzg10_ck, kzg10_vk) = KZG10::<E>::trim(&kzg10_pp, degree).unwrap();

    println!("Clinkv2 proving...");

    let mut prover_pa = ProveAssignment::<E>::default();

    let mut io: Vec<Vec<Fr>> = vec![];
    let mut output: Vec<Fr> = vec![];

    for i in 0..n {
        // Generate a random preimage and compute the image
        {
            // Create an instance of our circuit (with the witness)
            let c = Clinkv2Mini::<Fr> {
                x: Some(Fr::from(2u32)),
                y: Some(Fr::from(3u32)),
                z: Some(Fr::from(10u32)),
                num: num,
            };

            output.push(Fr::from(10u32));
            c.generate_constraints(&mut prover_pa, i).unwrap();
        }
    }
    let one = vec![Fr::one(); n];
    io.push(one);
    io.push(output);

    let proof = create_random_proof(&prover_pa, &kzg10_ck, rng).unwrap();
    let proof_bytes = postcard::to_allocvec(&proof).unwrap();
    println!("Clinkv2 kzg10 proof...ok, size: {}", proof_bytes.len());

    println!("Clinkv2 verifying...");

    let c = Clinkv2Mini::<Fr> {
        x: None,
        y: None,
        z: None,
        num: num,
    };

    let mut verifier_pa = VerifyAssignment::<E>::default();
    c.generate_constraints(&mut verifier_pa, 0usize).unwrap();

    assert!(verify_proof::<E>(&verifier_pa, &kzg10_vk, &proof, &io).unwrap());
}

#[test]
fn test_mini_spartan_snark() {
    //use curve::bn_256::{Bn_256 as G, Fr};
    use curve::curve25519::{Curve25519 as G, Fr};
    //use curve::baby_jubjub::{BabyJubJub as G, Fr};
    use math::test_rng;
    use scheme::spartan::snark::{create_random_proof, generate_random_parameters, verify_proof};

    println!("\n spartan snark...");
    // This may not be cryptographically safe, use
    // `OsRng` (for example) in production software.
    let rng = &mut test_rng();

    let c = Mini::<Fr> {
        x: None,
        y: None,
        z: None,
        num: 10,
    };

    println!("[snark_spartan]Generate parameters...");
    let params = generate_random_parameters(c, rng).unwrap();
    let (pk, vk) = params.keypair();

    println!("[snark_spartan]Creating proof...");
    let c1 = Mini::<Fr> {
        x: Some(Fr::from(2u32)),
        y: Some(Fr::from(3u32)),
        z: Some(Fr::from(10u32)),
        num: 10,
    };
    let proof = create_random_proof(&pk, c1, rng).unwrap();
    let proof_bytes = postcard::to_allocvec(&proof).unwrap();
    println!(
        "[snark_spartan]Creating proof...ok, size: {}",
        proof_bytes.len()
    );

    println!("[snark_spartan]Verify proof...");
    assert!(verify_proof::<G>(&vk, &proof, &vec![Fr::from(10u32)].to_vec(),).unwrap());
    println!("[snark_spartan]Verify proof...ok");
}

#[test]
fn test_mini_spartan_nizk() {
    //use curve::bn_256::{Bn_256 as G, Fr};
    use curve::curve25519::{Curve25519 as G, Fr};
    use math::test_rng;
    use scheme::spartan::nizk::{create_random_proof, generate_random_parameters, verify_proof};

    println!("\n spartan nizk...");
    // This may not be cryptographically safe, use
    // `OsRng` (for example) in production software.
    let rng = &mut test_rng();

    let c = Mini::<Fr> {
        x: None,
        y: None,
        z: None,
        num: 10,
    };

    println!("[nizk_spartan]Generate parameters...");
    let params = generate_random_parameters(c, rng).unwrap();
    let (pk, vk) = params.keypair();

    println!("[nizk_spartan]Creating proof...");
    let c1 = Mini::<Fr> {
        x: Some(Fr::from(2u32)),
        y: Some(Fr::from(3u32)),
        z: Some(Fr::from(10u32)),
        num: 10,
    };
    let proof = create_random_proof(&pk, c1, rng).unwrap();
    let proof_bytes = postcard::to_allocvec(&proof).unwrap();
    println!(
        "[nizk_spartan]Creating proof...ok, size: {}",
        proof_bytes.len()
    );

    println!("[nizk_spartan]Verify proof...");
    assert!(verify_proof::<G>(&vk, &proof, &vec![Fr::from(10u32)].to_vec(),).unwrap());
    println!("[nizk_spartan]Verify proof...ok");
}<|MERGE_RESOLUTION|>--- conflicted
+++ resolved
@@ -135,13 +135,9 @@
         num: num,
     };
 
-<<<<<<< HEAD
-    let (gens, r1cs, proof) = create_random_proof::<BabyJubJub, _, _>(c, rng).unwrap();
-=======
     let start = Instant::now();
-    let (gens, r1cs, proof, publics) = create_random_proof::<G, _, _>(c, rng).unwrap();
+    let (gens, r1cs, proof) = create_random_proof::<G, _, _>(c, rng).unwrap();
     println!("prove time: {:?}", start.elapsed());
->>>>>>> 5553c39e
 
     let proof_bytes = postcard::to_allocvec(&proof).unwrap();
     println!("Bulletproof proof...ok, size: {}", proof_bytes.len());
@@ -153,14 +149,10 @@
         z: None,
         num: num,
     };
-<<<<<<< HEAD
+
+    let start = Instant::now();
     assert!(verify_proof(&gens, &proof, &r1cs, &[Fr::from(10u32)]).unwrap());
-=======
-
-    let start = Instant::now();
-    assert!(verify_proof(&gens, &proof, &r1cs, &publics).unwrap());
     println!("verify time: {:?}", start.elapsed());
->>>>>>> 5553c39e
 }
 
 use scheme::clinkv2::r1cs as clinkv2_r1cs;
