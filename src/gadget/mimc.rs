--- conflicted
+++ resolved
@@ -1,8 +1,4 @@
-<<<<<<< HEAD
 use math::{Field, FromBytes, PairingEngine, ToBytes};
-=======
-use math::{Field, FromBytes};
->>>>>>> 1981a194
 use scheme::r1cs::{ConstraintSynthesizer, ConstraintSystem, SynthesisError};
 
 use crate::{GadgetProof, Vec};
@@ -160,7 +156,6 @@
     }
 }
 
-<<<<<<< HEAD
 /// This is we used MiMC rounds constant.
 pub const MIMC_ROUNDS: usize = 322;
 
@@ -208,58 +203,10 @@
     let (xl, xr, image) = mimc_hash(b, &constants);
 
     let mc = MiMC {
-=======
-#[test]
-fn test_mimc() {
-    // We're going to use the Groth16 proving system.
-    use rand::Rng;
-    use scheme::groth16::{
-        create_random_proof, generate_random_parameters, prepare_verifying_key, verify_proof,
-    };
-    // Bring in some tools for using pairing-friendly curves
-    use curve::bn_256::{Bn_256, Fr};
-    use math::test_rng;
-
-    // This may not be cryptographically safe, use
-    // `OsRng` (for example) in production software.
-    let rng = &mut test_rng();
-
-    // Generate the MiMC round constants
-    let constants = (0..MIMC_ROUNDS).map(|_| rng.gen()).collect::<Vec<_>>();
-
-    println!("Creating parameters...");
-
-    // Create parameters for our circuit
-    let params = {
-        let c = MiMC::<Fr> {
-            xl: None,
-            xr: None,
-            constants: &constants,
-        };
-
-        generate_random_parameters::<Bn_256, _, _>(c, rng).unwrap()
-    };
-
-    // Prepare the verification key (for proof verification)
-    let pvk = prepare_verifying_key(&params.vk);
-
-    println!("Creating proofs...");
-
-    // Generate a random preimage and compute the image
-    let xl = rng.gen();
-    let xr = rng.gen();
-    let image = mimc(xl, xr, &constants);
-
-    // Create an instance of our circuit (with the
-    // witness)
-    let c = MiMC {
->>>>>>> 1981a194
         xl: Some(xl),
         xr: Some(xr),
         constants: &constants,
     };
-
-<<<<<<< HEAD
     let proof = create_random_proof(mc, &params, &mut rng).map_err(|_| ())?;
 
     let mut p_bytes = Vec::new();
@@ -295,9 +242,4 @@
             verify_proof(&pvk, &proof, &[image]).map_err(|_| ())
         }
     }
-=======
-    // Create a groth16 proof with our parameters.
-    let proof = create_random_proof(c, &params, rng).unwrap();
-    assert!(verify_proof(&pvk, &proof, &[image]).unwrap());
->>>>>>> 1981a194
 }